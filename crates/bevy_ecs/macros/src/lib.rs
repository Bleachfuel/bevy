--- conflicted
+++ resolved
@@ -632,11 +632,7 @@
                 None => {
                     return syn::Error::new(
                         Span::call_site(),
-<<<<<<< HEAD
-                        "No variant found with the attribute `#[from_world]`",
-=======
                         "No variant found with the `#[from_world]` attribute",
->>>>>>> 642e016a
                     )
                     .into_compile_error()
                     .into();
